const express = require('express');
const session = require('express-session');
const passport = require('passport');
const GoogleStrategy = require('passport-google-oauth20').Strategy;
const mongoose = require('mongoose');
const MongoStore = require('connect-mongo');
const multer = require('multer');
const path = require('path');
const fs = require('fs');
const https = require('https');
const { v4: uuidv4 } = require('uuid');
const AWS = require('aws-sdk');
require('dotenv').config();

const { User, Post, Comment, Notification } = require('./schema');

const app = express();
const PORT = process.env.PORT || 8082;

const development = process.env.NODE_ENV !== 'production';


AWS.config.update({
  region: 'ap-southeast-7',
  accessKeyId: process.env.AWS_ACCESS_KEY_ID,
  secretAccessKey: process.env.AWS_SECRET_ACCESS_KEY,
});

const s3 = new AWS.S3();
const BUCKET_NAME = 'peerspace-database';

// MongoDB connection
mongoose.connect(process.env.MONGODB_URI || 'mongodb://localhost:27017/PeerSpace', {
  useNewUrlParser: true,
  useUnifiedTopology: true,
});

const db = mongoose.connection;
db.on('error', console.error.bind(console, 'MongoDB connection error:'));
db.once('open', () => {
  console.log('Connected to MongoDB');
});

// Multer configuration for profile picture uploads
const upload = multer({
  storage: multer.memoryStorage(),
  limits: {
    fileSize: 5 * 1024 * 1024, // 5MB limit
  },
  fileFilter: (req, file, cb) => {
    if (file.mimetype.startsWith('image/')) {
      cb(null, true);
    } else {
      cb(new Error('Not an image! Please upload only images.'), false);
    }
  },
});

// Recursive helper function to delete a comment and all its children
async function deleteCommentAndChildren(commentId) {
  // Find and delete children first
  const children = await Comment.find({ parentComment: commentId });
  for (const child of children) {
    await deleteCommentAndChildren(child._id); // Recursive call
  }
  // After all children are deleted, delete the comment itself
  await Comment.findByIdAndDelete(commentId);
}

// Middleware
app.set('trust proxy', 1); // Trust first proxy
app.use(express.json());
app.use(express.urlencoded({ extended: true }));
app.use(express.static(__dirname));

// Session configuration with MongoDB store
const sessionConfig = {
  secret: process.env.SESSION_SECRET,
  resave: false,
  saveUninitialized: false,
  store: MongoStore.create({
    mongoUrl: process.env.MONGODB_URI,
    touchAfter: 24 * 3600,
  }),
  cookie: {
<<<<<<< HEAD
    secure: false,
=======
>>>>>>> 77864f3b
    httpOnly: true,
    maxAge: 24 * 60 * 60 * 1000, // 1 day
  },
};

if (!development) {
  sessionConfig.cookie.secure = true;
  sessionConfig.cookie.domain = '.ipo-servers.net';
  sessionConfig.cookie.sameSite = 'lax';
} else {
  sessionConfig.cookie.sameSite = 'lax';
}

app.use(session(sessionConfig));

// Passport configuration
app.use(passport.initialize());
app.use(passport.session());

// Helper function to download and save profile picture from Google
async function downloadProfilePicture(url, filename) {
  return new Promise((resolve, reject) => {
    https.get(url, (response) => {
      const chunks = [];
      response.on('data', (chunk) => chunks.push(chunk));
      response.on('end', async () => {
        const buffer = Buffer.concat(chunks);
        const ext = path.extname(url).split('?')[0] || '.png';
        const key = `profile_pics/${filename}${ext}`;
        const params = {
          Bucket: BUCKET_NAME,
          Key: key,
          Body: buffer,
          ContentType: response.headers['content-type'],
          ACL: 'public-read',
        };
        try {
          const result = await s3.upload(params).promise();
          resolve(result.Location);
        } catch (error) {
          reject(error);
        }
      });
    }).on('error', (err) => {
      reject(err);
    });
  });
}

// Function to generate a unique username
async function generateUniqueUsername(email) {
    let username = email.split('@')[0].toLowerCase().replace(/[^a-z0-9_.]/g, '');
    if (username.length < 3) {
        username = `user_${username}${uuidv4().substring(0, 8)}`;
    }
    username = username.substring(0, 20);

    let user = await User.findOne({ username });
    while (user) {
        const randomSuffix = uuidv4().substring(0, 4);
        username = `${username.substring(0, 15)}_${randomSuffix}`;
        user = await User.findOne({ username });
    }
    return username;
}

const CALLBACK_URL = development
  ? 'http://localhost:8082/auth/google/callback'
  : 'https://peerspace.ipo-servers.net/auth/google/callback';

// Google OAuth Strategy
passport.use(new GoogleStrategy({
  clientID: process.env.GOOGLE_CLIENT_ID,
  clientSecret: process.env.GOOGLE_CLIENT_SECRET,
  callbackURL: CALLBACK_URL
}, async (accessToken, refreshToken, profile, done) => {
  try {
    let user = await User.findOne({ googleId: profile.id });

    const profilePictureUrl = profile.photos && profile.photos[0] ? profile.photos[0].value : null;
    
    if (user) {
      // Update last login and displayName
      user.lastLogin = new Date();
      user.displayName = profile.displayName;
      
      const hasCustomProfilePic = user.profilePicture.path && !user.profilePicture.path.includes('googleusercontent.com');
      
      if (!hasCustomProfilePic && profilePictureUrl) {
        try {
          const filename = `google_${uuidv4()}`;
          const s3Url = await downloadProfilePicture(profilePictureUrl, filename);
          
          user.profilePicture = {
            path: s3Url,
            contentType: 'image/png'
          };
        } catch (error) {
          console.error('Error downloading profile picture:', error);
          // Keep existing profile picture on error
        }
      }
      
      await user.save();
      return done(null, user);
    } else {
      // New user - download Google profile picture
      let profilePicturePath = null;
      
      if (profilePictureUrl) {
        try {
          const filename = `google_${uuidv4()}`;
          profilePicturePath = await downloadProfilePicture(profilePictureUrl, filename);
        } catch (error) {
          console.error('Error downloading profile picture for new user:', error);
        }
      }

      const email = profile.emails && profile.emails[0] ? profile.emails[0].value : '';
      const username = await generateUniqueUsername(email);
      
      const newUser = new User({
        googleId: profile.id,
        username: username,
        displayName: profile.displayName,
        email: email,
        profilePicture: {
          path: profilePicturePath,
          contentType: 'image/png'
        }
      });
      
      await newUser.save();
      return done(null, newUser);
    }
  } catch (error) {
    console.error('Error in Google Strategy:', error);
    return done(error, null);
  }
}));

passport.serializeUser((user, done) => {
  done(null, user._id);
});

passport.deserializeUser(async (id, done) => {
  try {
    const user = await User.findById(id);
    done(null, user);
  } catch (error) {
    done(error, null);
  }
});

// Authentication middleware
const isAuthenticated = (req, res, next) => {
  console.log('isAuthenticated middleware called. Session:', req.session);
  console.log('User:', req.user);
  if (req.isAuthenticated()) {
    console.log('User is authenticated.');
    return next();
  }
  console.log('User is NOT authenticated.');
  res.status(401).json({ error: 'Not authenticated' });
};
// Routes
app.get('/', (req, res) => {
  res.sendFile(path.join(__dirname, 'index.html'));
});

app.get('/profile', (req, res) => {
  res.sendFile(path.join(__dirname, 'profile.html'));
});

app.get('/inbox', isAuthenticated, (req, res) => {
  res.sendFile(path.join(__dirname, 'inbox.html'));
});

app.get('/api/notifications', isAuthenticated, async (req, res) => {
  try {
    const notifications = await Notification.find({ user: req.user._id })
      .populate('sender', 'displayName')
      .sort({ createdAt: -1 });

    const responseNotifications = notifications.map(n => ({
        _id: n._id,
        message: `<strong>${n.sender.displayName}</strong> mentioned you in a post.`,
        link: `/#/post/${n.post._id}#comment-${n.comment}`,
        read: n.read,
        createdAt: n.createdAt
    }));
    res.json(responseNotifications);
  } catch (error) {
    console.error('Error fetching notifications:', error);
    res.status(500).json({ error: 'Failed to fetch notifications' });
  }
});

app.get('/api/notifications/unread-count', isAuthenticated, async (req, res) => {
    try {
        const count = await Notification.countDocuments({ user: req.user._id, read: false });
        res.json({ count });
    } catch (error) {
        console.error('Error fetching unread notification count:', error);
        res.status(500).json({ error: 'Failed to fetch unread notification count' });
    }
});

app.post('/api/notifications/:notificationId/read', isAuthenticated, async (req, res) => {
    try {
        const { notificationId } = req.params;
        const notification = await Notification.findOneAndUpdate(
            { _id: notificationId, user: req.user._id },
            { read: true },
            { new: true }
        );

        if (!notification) {
            return res.status(404).json({ error: 'Notification not found' });
        }

        res.json({ success: true });
    } catch (error) {
        console.error('Error marking notification as read:', error);
        res.status(500).json({ error: 'Failed to mark notification as read' });
    }
});

app.get('/auth/google',
  passport.authenticate('google', { scope: ['profile', 'email'] })
);

app.get('/auth/google/callback',
  passport.authenticate('google', { failureRedirect: '/' }),
  (req, res) => {
    console.log('Google auth callback successful. User:', req.user);
    console.log('Session before save:', req.session);
    req.session.save((err) => {
      if (err) {
        console.error('Error saving session:', err);
        return res.redirect('/');
      }
      console.log('Session after save:', req.session);
      res.redirect('/');
    });
  }
);


app.post('/auth/logout', (req, res) => {
  req.logout((err) => {
    if (err) {
      return res.status(500).json({ error: 'Logout failed' });
    }
    res.json({ success: true });
  });
});

app.get('/api/user', (req, res) => {
  console.log('/api/user endpoint called. Session:', req.session);
  console.log('User:', req.user);
  if (req.isAuthenticated() && req.user) {
    console.log('User is authenticated, sending user data.');
    const { _id, username, displayName, email, profilePicture, description, createdAt } = req.user;
    return res.json({
      id: _id,
      username,
      displayName,
      email,
      photo: profilePicture.path || '/default-profile.png',
      description: description || '',
      createdAt: createdAt
    });
  } else {
    console.log('User is not authenticated, sending 401.');
    return res.status(401).json({ error: 'Not authenticated' });
  }
});

// User search for @-mentions
app.get('/api/users/search', isAuthenticated, async (req, res) => {
  try {
    const { query } = req.query;
    if (!query) {
      return res.json([]);
    }
    const users = await User.find({
      $or: [
        { username: { $regex: query, $options: 'i' } },
        { displayName: { $regex: query, $options: 'i' } }
      ]
    }).select('username displayName').limit(10);
    res.json(users);
  } catch (error) {
    console.error('Error searching users:', error);
    res.status(500).json({ error: 'Failed to search users' });
  }
});

// Get public user profile
app.get('/api/users/:userId', async (req, res) => {
  try {
    const user = await User.findById(req.params.userId).select('username displayName profilePicture description createdAt');
    if (!user) {
      return res.status(404).json({ error: 'User not found' });
    }
    res.json({
      id: user._id,
      username: user.username,
      displayName: user.displayName,
      photo: user.profilePicture.path || '/default-profile.png',
      description: user.description || '',
      createdAt: user.createdAt
    });
  } catch (error) {
    console.error('Error fetching user profile:', error);
    if (error.kind === 'ObjectId') {
      return res.status(400).json({ error: 'Invalid user ID format' });
    }
    res.status(500).json({ error: 'Failed to fetch user profile' });
  }
});

app.get('/api/users/by-username/:username', async (req, res) => {
    try {
        const user = await User.findOne({ username: req.params.username.toLowerCase() }).select('username displayName profilePicture description createdAt');
        if (!user) {
            return res.status(404).json({ error: 'User not found' });
        }
        res.json({
            id: user._id,
            username: user.username,
            displayName: user.displayName,
            photo: user.profilePicture.path || '/default-profile.png',
            description: user.description || '',
            createdAt: user.createdAt
        });
    } catch (error) {
        console.error('Error fetching user by username:', error);
        res.status(500).json({ error: 'Failed to fetch user profile' });
    }
});

// New endpoint for Reporting Posts
app.post('/api/posts/:postId/report', isAuthenticated, async (req, res) => {
  try {
    const { postId } = req.params;
    const { reasonType, reasonDetails } = req.body;
    const reporterId = req.user._id;

    if (!reasonType) {
      return res.status(400).json({ error: 'Report reason type is required.' });
    }
    if (reasonType.length > 200 || (reasonDetails && reasonDetails.length > 1000)) {
        return res.status(400).json({ error: 'Report reason or details too long.'});
    }

    const post = await Post.findById(postId);
    if (!post) {
      return res.status(404).json({ error: 'Post not found.' });
    }

    // Optional: Check if user has already reported this post for the same reason to prevent duplicates
    // const existingReport = post.reports.find(report => 
    //   report.reporter.equals(reporterId) && report.reasonType === reasonType
    // );
    // if (existingReport) {
    //   return res.status(409).json({ error: 'You have already reported this post for this reason.' });
    // }

    post.reports.push({
      reporter: reporterId,
      reasonType,
      reasonDetails: reasonDetails || '',
      reportedAt: new Date()
    });

    await post.save();
    res.json({ success: true, message: 'Post reported successfully.' });

  } catch (error) {
    console.error('Error reporting post:', error);
    res.status(500).json({ error: 'Failed to report post.' });
  }
});

// New endpoint for Poll Voting
app.post('/api/posts/:postId/vote', isAuthenticated, async (req, res) => {
  try {
    const { postId } = req.params;
    const { optionIndex } = req.body; // Client will send the index of the chosen option
    const userId = req.user._id;

    const post = await Post.findById(postId);
    if (!post) {
      return res.status(404).json({ error: 'Post not found.' });
    }
    if (post.postType !== 'poll') {
      return res.status(400).json({ error: 'This post is not a poll.' });
    }
    if (optionIndex === undefined || optionIndex < 0 || optionIndex >= post.pollOptions.length) {
      return res.status(400).json({ error: 'Invalid poll option.' });
    }

    // Check if user has already voted. For simplicity, we'll add a 'voters' array to each option.
    // This requires a schema change if we want to strictly enforce one vote per user per poll.
    // For now, let's assume the schema is: pollOptions: [{ option: String, votes: Number, voters: [ObjectId] }]
    // If 'voters' field is not in schema, this part will need adjustment or a different strategy.
    // Current schema: pollOptions: [{ option: String, votes: Number }] - so we can't check individual voters easily without schema change.
    //
    // Alternative: Add a top-level 'votedBy' array to the Post schema for polls:
    // votedBy: [{ userId: ObjectId, optionIndex: Number }]
    // This would be more robust for preventing multiple votes by the same user on a poll.
    //
    // For this iteration, sticking to the current schema, we'll just increment votes.
    // A more advanced implementation would prevent multiple votes.

    const existingVoteIndex = post.usersWhoVoted.findIndex(vote => vote.userId.equals(userId));

    if (existingVoteIndex > -1) {
      // User has voted before, check if it's for a different option
      const previousVote = post.usersWhoVoted[existingVoteIndex];
      if (previousVote.optionIndex === optionIndex) {
        // Voted for the same option again, no change needed or return specific message
        return res.json({
          message: 'You have already voted for this option.',
          pollOptions: post.pollOptions.map(opt => ({ option: opt.option, votes: opt.votes })),
          usersWhoVoted: post.usersWhoVoted
        });
      }

      // Decrement vote from the old option
      if (post.pollOptions[previousVote.optionIndex]) {
        post.pollOptions[previousVote.optionIndex].votes = Math.max(0, post.pollOptions[previousVote.optionIndex].votes - 1);
      }
      
      // Update to the new option index
      post.usersWhoVoted[existingVoteIndex].optionIndex = optionIndex;
      post.pollOptions[optionIndex].votes += 1;

    } else {
      // New vote
      post.pollOptions[optionIndex].votes += 1;
      post.usersWhoVoted.push({ userId, optionIndex });
    }
    
    await post.save();

    // Return the updated poll options (or the whole post)
    // Also indicate if the current user has voted and which option.
    res.json({
      pollOptions: post.pollOptions.map(opt => ({ 
        option: opt.option, 
        votes: opt.votes 
      })),
      usersWhoVoted: post.usersWhoVoted // Send this back so client can update UI
    });

  } catch (error) {
    console.error('Error voting in poll:', error);
    res.status(500).json({ error: 'Failed to cast vote.' });
  }
});

// Delete a comment or reply (hard delete)
app.delete('/api/comments/:commentId', isAuthenticated, async (req, res) => {
  try {
    const { commentId } = req.params;
    const userId = req.user._id;

    const comment = await Comment.findById(commentId);

    if (!comment) {
      return res.status(404).json({ error: 'Comment not found.' });
    }

    // Check if the current user is the author of the comment
    if (comment.author.toString() !== userId.toString()) {
      return res.status(403).json({ error: 'User not authorized to delete this comment.' });
    }

    if (comment.parentComment === null) {
      // This is a top-level comment, delete it and all its children recursively
      await deleteCommentAndChildren(commentId);
    } else {
      // This is a reply, just delete the reply itself
      // Its direct children's parentComment field will now point to a non-existent ID.
      // The buildCommentTree logic will need to handle this to show "[reply deleted]".
      await Comment.findByIdAndDelete(commentId);
    }

    res.json({ success: true, message: 'Comment deleted successfully.' });

  } catch (error) {
    console.error('Error deleting comment:', error);
    if (error.kind === 'ObjectId') {
        return res.status(400).json({ error: 'Invalid Comment ID format.' });
    }
    res.status(500).json({ error: 'Failed to delete comment.' });
  }
});

// Update user description
app.put('/api/user/description', isAuthenticated, async (req, res) => {
  try {
    const { description } = req.body;
    if (typeof description !== 'string') {
      return res.status(400).json({ error: 'Invalid description format' });
    }
    if (description.length > 500) { // Max length from schema
        return res.status(400).json({ error: 'Description is too long. Maximum 500 characters.' });
    }

    const user = await User.findById(req.user._id);
    if (!user) {
      return res.status(404).json({ error: 'User not found' });
    }

    user.description = description;
    await user.save();
    
    // Update the user object in the session
    req.user.description = user.description;

    res.json({ success: true, description: user.description });
  } catch (error) {
    console.error('Error updating user description:', error);
    res.status(500).json({ error: 'Failed to update description' });
  }
});

// Update user display name
app.put('/api/user/displayName', isAuthenticated, async (req, res) => {
  try {
    const { displayName } = req.body;
    if (typeof displayName !== 'string' || displayName.trim().length === 0) {
      return res.status(400).json({ error: 'Invalid display name format' });
    }
    if (displayName.length > 50) { // Max length from schema
        return res.status(400).json({ error: 'Display name is too long. Maximum 50 characters.' });
    }

    const user = await User.findById(req.user._id);
    if (!user) {
      return res.status(404).json({ error: 'User not found' });
    }

    user.displayName = displayName;
    await user.save();
    
    // Update the user object in the session
    req.user.displayName = user.displayName;

    res.json({ success: true, displayName: user.displayName });
  } catch (error) {
    console.error('Error updating user display name:', error);
    res.status(500).json({ error: 'Failed to update display name' });
  }
});

// Update username
app.put('/api/user/username', isAuthenticated, async (req, res) => {
    try {
        const { username } = req.body;
        if (typeof username !== 'string' || !/^[a-zA-Z0-9_.]+$/.test(username) || username.length < 3 || username.length > 20) {
            return res.status(400).json({ error: 'Invalid username format or length.' });
        }

        const existingUser = await User.findOne({ username: username.toLowerCase() });
        if (existingUser && existingUser._id.toString() !== req.user._id.toString()) {
            return res.status(409).json({ error: 'Username is already taken.' });
        }

        const user = await User.findById(req.user._id);
        if (!user) {
            return res.status(404).json({ error: 'User not found.' });
        }

        user.username = username.toLowerCase();
        await user.save();

        req.user.username = user.username;

        res.json({ success: true, username: user.username });
    } catch (error) {
        console.error('Error updating username:', error);
        res.status(500).json({ error: 'Failed to update username.' });
    }
});

// Upload profile picture endpoint
app.post('/api/user/profile-picture', isAuthenticated, upload.single('profilePicture'), async (req, res) => {
  try {
    if (!req.file) {
      return res.status(400).json({ error: 'No file uploaded' });
    }

    const user = await User.findById(req.user._id);
    if (!user) {
      return res.status(404).json({ error: 'User not found' });
    }

    const ext = req.file.originalname.split('.').pop();
    const key = `profile_pics/${uuidv4()}.${ext}`;

    const params = {
      Bucket: BUCKET_NAME,
      Key: key,
      Body: req.file.buffer,
      ContentType: req.file.mimetype,
      ACL: 'public-read',
    };

    const result = await s3.upload(params).promise();

    // Update user with new profile picture
    user.profilePicture = {
      path: result.Location,
      contentType: req.file.mimetype,
    };

    await user.save();

    // Update the user object in the session
    req.user.profilePicture = user.profilePicture;

    console.log('Profile picture updated successfully:', user.profilePicture.path);

    res.json({
      success: true,
      photo: user.profilePicture.path,
    });
  } catch (error) {
    console.error('Error uploading profile picture:', error);
    res.status(500).json({ error: 'Failed to upload profile picture' });
  }
});

// Get posts with populated author data
app.get('/api/posts', async (req, res) => {
  try {
    const posts = await Post.find()
      .populate('author', 'username displayName profilePicture')
      .sort({ createdAt: -1 });

    const currentUserId = req.user ? req.user._id : null;

    const postsWithDetails = await Promise.all(
      posts.map(async (post) => {
        // Fetch all comments for the post
        const allCommentsRaw = await Comment.find({ post: post._id })
          .populate('author', '_id username displayName profilePicture')
          .sort({ createdAt: 1 });

        // Function to recursively build comment tree
        const buildCommentTree = (parentId) => {
          return allCommentsRaw
            .filter(comment => String(comment.parentComment) === String(parentId)) // Compare as strings
            .map(comment => {
              let replyingTo = null;
              if (comment.parentComment) {
                const parentCommentObject = allCommentsRaw.find(c => String(c._id) === String(comment.parentComment));
                if (parentCommentObject) {
                  // Parent comment exists
                  replyingTo = {
                    id: parentCommentObject.author._id,
                    username: parentCommentObject.author.username
                  };
                } else {
                  // Parent comment was likely deleted (it's a reply to a deleted reply)
                  replyingTo = {
                    id: null,
                    username: "Reply deleted" // Changed placeholder text
                  };
                }
              }
              return {
                id: comment._id,
                content: comment.content,
                author: {
                  id: comment.author._id,
                  username: comment.author.username,
                  displayName: comment.author.displayName,
                  photo: comment.author.profilePicture.path || '/default-profile.png'
                },
                likes: comment.likes.length,
                isLiked: currentUserId ? comment.likes.includes(currentUserId) : false,
                createdAt: comment.createdAt.toISOString(),
                parentComment: comment.parentComment,
                replyingTo: replyingTo, // Updated logic here
                replies: buildCommentTree(comment._id)
              };
            });
        };
        
        // Get top-level comments (those without a parentComment or parentComment is null)
        const topLevelComments = allCommentsRaw
            .filter(comment => !comment.parentComment) // Filter for actual top-level comments
            .map(comment => ({
                id: comment._id,
                content: comment.content,
                author: {
                    id: comment.author._id,
                    username: comment.author.username,
                    displayName: comment.author.displayName,
                    photo: comment.author.profilePicture.path || '/default-profile.png'
                },
                likes: comment.likes.length,
                isLiked: currentUserId ? comment.likes.includes(currentUserId) : false,
                createdAt: comment.createdAt.toISOString(),
                parentComment: null, // Explicitly null for top-level
                replyingTo: null,    // Top-level comments are not replying to anyone
                replies: buildCommentTree(comment._id)
            }));


        return {
          id: post._id,
          title: post.title,
          content: post.content,
          postType: post.postType, // Include postType
          pollOptions: post.pollOptions ? post.pollOptions.map(opt => ({ // Include pollOptions
            option: opt.option,
            votes: opt.votes,
            // _id: opt._id // Optionally include option ID if needed by frontend for voting, though index is used now
          })) : [],
          author: {
            id: post.author._id,
            username: post.author.username,
            displayName: post.author.displayName,
            photo: post.author.profilePicture.path || '/default-profile.png'
          },
          likes: post.likes.length,
          isLiked: currentUserId ? post.likes.includes(currentUserId) : false,
          createdAt: post.createdAt.toISOString(),
          comments: topLevelComments,
          usersWhoVoted: post.postType === 'poll' ? post.usersWhoVoted : undefined // Include if it's a poll
        };
      })
    );

    res.json(postsWithDetails);
  } catch (error) {
    console.error('Error fetching posts:', error);
    res.status(500).json({ error: 'Failed to fetch posts' });
  }
});

// Create new post
app.post('/api/posts', isAuthenticated, async (req, res) => {
  try {
    const { title, content, postType, pollOptions } = req.body;

    if (!title || !content) {
      return res.status(400).json({ error: 'Title and content are required' });
    }

    if (title.length > 75) {
      return res.status(400).json({ error: 'Title cannot exceed 75 characters.' });
    }

    if (content.length > 2500) {
      return res.status(400).json({ error: 'Content cannot exceed 2500 characters.' });
    }

    const newPostData = {
      title,
      content,
      author: req.user._id,
      postType: postType || 'normal' // Default to 'normal' if not provided
    };

    if (postType === 'poll') {
      if (!pollOptions || !Array.isArray(pollOptions) || pollOptions.length < 2) {
        return res.status(400).json({ error: 'Polls require at least two options.' });
      }
      // Sanitize poll options
      newPostData.pollOptions = pollOptions.map(opt => ({
        option: String(opt.option).trim(), // Ensure option is a string and trim whitespace
        votes: 0 // Votes start at 0
      })).filter(opt => opt.option); // Filter out any empty options

      if (newPostData.pollOptions.length < 2) {
        return res.status(400).json({ error: 'Polls require at least two valid options.' });
      }

      for (const opt of newPostData.pollOptions) {
        if (opt.option.length > 75) {
          return res.status(400).json({ error: 'Poll option cannot exceed 75 characters.' });
        }
      }
    }

    const post = new Post(newPostData);
    await post.save();
    await post.populate('author', 'username displayName profilePicture');
    await createNotificationsForMentions(content, post._id, null, req.user._id);

    const responsePost = {
      id: post._id,
      title: post.title,
      content: post.content,
      postType: post.postType,
      pollOptions: post.pollOptions, // Ensure pollOptions are returned
      author: {
        id: post.author._id,
        username: post.author.username,
        displayName: post.author.displayName,
        photo: post.author.profilePicture.path || '/default-profile.png'
      },
      likes: [], // Initialize likes
      isLiked: false, // Initialize isLiked
      createdAt: post.createdAt.toISOString(),
      comments: []
    };

    res.status(201).json(responsePost); // Use 201 for resource creation
  } catch (error) {
    console.error('Error creating post:', error);
    if (error.name === 'ValidationError') {
        return res.status(400).json({ error: error.message });
    }
    res.status(500).json({ error: 'Failed to create post' });
  }
});

// Add comment to post
app.post('/api/posts/:postId/comments', isAuthenticated, async (req, res) => {
  try {
    const { postId } = req.params;
    const { content } = req.body;

    if (!content) {
      return res.status(400).json({ error: 'Content is required' });
    }

    if (content.length > 1000) {
      return res.status(400).json({ error: 'Comment cannot exceed 1000 characters.' });
    }

    const post = await Post.findById(postId);
    if (!post) {
      return res.status(404).json({ error: 'Post not found' });
    }

    const comment = new Comment({
      content,
      author: req.user._id,
      post: postId
    });

    await comment.save();
    await comment.populate('author', 'username displayName profilePicture');
    await createNotificationsForMentions(content, postId, comment._id, req.user._id);

    const responseComment = {
      id: comment._id,
      content: comment.content,
      author: {
        id: comment.author._id,
        username: comment.author.username,
        displayName: comment.author.displayName,
        photo: comment.author.profilePicture.path || '/default-profile.png'
      },
      createdAt: comment.createdAt.toISOString()
    };

    res.json(responseComment);
  } catch (error) {
    console.error('Error creating comment:', error);
    res.status(500).json({ error: 'Failed to create comment' });
  }
});

// Reply to a comment
app.post('/api/comments/:commentId/replies', isAuthenticated, async (req, res) => {
  try {
    const { commentId } = req.params;
    const { content } = req.body;

    if (!content) {
      return res.status(400).json({ error: 'Content is required for a reply.' });
    }

    if (content.length > 1000) {
      return res.status(400).json({ error: 'Reply cannot exceed 1000 characters.' });
    }

    const parentComment = await Comment.findById(commentId);
    if (!parentComment) {
      return res.status(404).json({ error: 'Parent comment not found.' });
    }

    const reply = new Comment({
      content,
      author: req.user._id,
      post: parentComment.post, // Associate reply with the same post
      parentComment: commentId
    });

    await reply.save();
    await reply.populate('author', 'username displayName profilePicture');
    await createNotificationsForMentions(content, parentComment.post, reply._id, req.user._id);

    const responseReply = {
      id: reply._id,
      content: reply.content,
      author: {
        id: reply.author._id,
        username: reply.author.username,
        displayName: reply.author.displayName,
        photo: reply.author.profilePicture.path || '/default-profile.png'
      },
      post: reply.post,
      parentComment: reply.parentComment,
      likes: [],
      createdAt: reply.createdAt.toISOString()
    };

    res.status(201).json(responseReply);
  } catch (error) {
    console.error('Error creating reply:', error);
    res.status(500).json({ error: 'Failed to create reply.' });
  }
});

// Helper function to parse mentions and create notifications
async function createNotificationsForMentions(text, postId, commentId, senderId) {
    const mentionRegex = /@(\w+)/g;
    const mentions = text.match(mentionRegex);

    if (mentions) {
        const mentionedUsernames = [...new Set(mentions.map(mention => mention.substring(1).toLowerCase()))];

        for (const username of mentionedUsernames) {
            const user = await User.findOne({ username: username });
            if (user && user._id.toString() !== senderId.toString()) {
                const notification = new Notification({
                    user: user._id,
                    sender: senderId,
                    type: 'mention',
                    post: postId,
                    comment: commentId,
                });
                await notification.save();
            }
        }
    }
}

// Like/Unlike a post
app.post('/api/posts/:postId/like', isAuthenticated, async (req, res) => {
  try {
    const { postId } = req.params;
    const userId = req.user._id;

    const post = await Post.findById(postId);
    if (!post) {
      return res.status(404).json({ error: 'Post not found.' });
    }

    const likedIndex = post.likes.indexOf(userId);
    if (likedIndex > -1) {
      // User has liked, so unlike
      post.likes.splice(likedIndex, 1);
    } else {
      // User has not liked, so like
      post.likes.push(userId);
    }

    await post.save();
    
    // We don't need to return the full post object with populated author and comments here.
    // Just the like status and count.
    res.json({ 
      likesCount: post.likes.length,
      isLiked: post.likes.includes(userId) 
    });

  } catch (error) {
    console.error('Error liking/unliking post:', error);
    res.status(500).json({ error: 'Failed to update post like status.' });
  }
});

// Like/Unlike a comment
app.post('/api/comments/:commentId/like', isAuthenticated, async (req, res) => {
  try {
    const { commentId } = req.params;
    const userId = req.user._id;

    const comment = await Comment.findById(commentId);
    if (!comment) {
      return res.status(404).json({ error: 'Comment not found.' });
    }

    const likedIndex = comment.likes.indexOf(userId);
    if (likedIndex > -1) {
      comment.likes.splice(likedIndex, 1);
    } else {
      comment.likes.push(userId);
    }

    await comment.save();
    
    res.json({
      likesCount: comment.likes.length,
      isLiked: comment.likes.includes(userId)
    });

  } catch (error) {
    console.error('Error liking/unliking comment:', error);
    res.status(500).json({ error: 'Failed to update comment like status.' });
  }
});

// Get a single post
app.get('/api/posts/:postId', async (req, res) => {
    try {
        const post = await Post.findById(req.params.postId)
            .populate('author', 'username displayName profilePicture');

        if (!post) {
            return res.status(404).json({ error: 'Post not found' });
        }
        
        const comments = await Comment.find({ post: req.params.postId })
            .populate('author', 'username displayName profilePicture')
            .sort({ createdAt: 'asc' });

        const postWithComments = post.toObject();
        postWithComments.comments = comments;

        res.json(postWithComments);
    } catch (error) {
        console.error('Error fetching post:', error);
        res.status(500).json({ error: 'Failed to fetch post' });
    }
});

// Delete a post and its associated comments/replies
app.delete('/api/posts/:postId', isAuthenticated, async (req, res) => {
  try {
    const { postId } = req.params;
    const userId = req.user._id;

    const post = await Post.findById(postId);

    if (!post) {
      return res.status(404).json({ error: 'Post not found.' });
    }

    // Check if the current user is the author of the post
    if (post.author.toString() !== userId.toString()) {
      return res.status(403).json({ error: 'User not authorized to delete this post.' });
    }

    // Delete all comments and replies associated with the post
    // Mongoose doesn't have automatic cascading delete for this scenario with `parentComment` self-references.
    // We first delete all comments (which includes replies as they are also comments) linked to the post.
    await Comment.deleteMany({ post: postId });

    // Then delete the post itself
    await Post.findByIdAndDelete(postId);

    res.json({ success: true, message: 'Post and associated comments deleted successfully.' });

  } catch (error) {
    console.error('Error deleting post:', error);
    if (error.kind === 'ObjectId') {
        return res.status(400).json({ error: 'Invalid Post ID format.' });
    }
    res.status(500).json({ error: 'Failed to delete post.' });
  }
});


// Error handling middleware
app.use((error, req, res, next) => {
  console.error('Unhandled error:', error);
  
  // Handle multer errors
  if (error instanceof multer.MulterError) {
    if (error.code === 'LIMIT_FILE_SIZE') {
      return res.status(400).json({ error: 'File too large. Maximum size is 5MB.' });
    }
    return res.status(400).json({ error: 'File upload error: ' + error.message });
  }
  
  // Handle other errors
  if (error.message === 'Not an image! Please upload only images.') {
    return res.status(400).json({ error: 'Please upload only image files.' });
  }
  
  res.status(500).json({ error: 'Internal server error' });
});


app.listen(PORT, () => {
  if (development) {
    console.log(`Development server running on http://localhost:${PORT}`);
  } else {
    console.log(`HTTPS Server running on https://peerspace.ipo-servers.net:${PORT}`);
  }
});<|MERGE_RESOLUTION|>--- conflicted
+++ resolved
@@ -83,10 +83,7 @@
     touchAfter: 24 * 3600,
   }),
   cookie: {
-<<<<<<< HEAD
     secure: false,
-=======
->>>>>>> 77864f3b
     httpOnly: true,
     maxAge: 24 * 60 * 60 * 1000, // 1 day
   },
